# Onthespot
qt based music downloader written in python.
![Screenshot](https://i.imgur.com/C4V94gy.png)

### Discord for discussions: [Discord Invite](https://discord.gg/2t6BNVgZ)
If you have an idea for an improvement or feature, create a issue or join the discord server to discuss!

# Installing/launching application from source:
Make sure [python3](https://www.python.org/downloads) and [Git](https://git-scm.com/downloads) are installed on your system then
  - Download or Clone the repo ```git clone https://github.com/casualsnek/onethespot```
  - Navigate to the onthespot directory ```cd onethespot```
  - Install the dependencies with ```pip install -r requirements.txt```
  - Launch the application with ```python3 onthespot.py```
  
<<<<<<< HEAD
  Or you can 
  
## Launch using prebuilt binaries
### On Linux
Download the latest 'onthespot_linux' binary from the [release](https://github.com/casualsnek/onethespot/releases) section and execute with
 ```chmod +x onthespot_linux && ./onethespot_linux```
 
### On Windows (binaries not built yet 04/10/22)
Download the latest 'onthespot_win.exe' binary from the [release](https://github.com/casualsnek/onethespot/releases) section and execute it by double clicking the downloaded file.
If your download(s) is stuck at 99% and displays "Converting" for the progress text, you are missing [ffmpeg](https://ffmpeg.org/download.html), download from the "Get packages & executable files" section.



# Usage
### Getting started
On your first launch of application you will get a warning that no spotify accounts are added, click ok and add your account(s) at the bottom of the application. After adding your accounts, close and restart the application.
Having multiple accounts will let you download multiple songs at a time.

### Searching/Downloading via query
Click on 'Search' tab then enter your query and cick search to search for songs/artists/albums/playlists and click download.

### Downloading by URL
Enter the url in the url field then click download.

### Checking the download status
The download status and progress can be viewed by navigating to 'Progress' tab.
Note that Media Type other than 'Tracks' can take a little longer to parse and download. The application may appear to be frozen in this state but it isn't anything to worry about.

# Configuration
### General Configuration options
- Max download workers   : It is the number of threads to be used for media downloads. Set this to the number of accounts you added. Changing this setting requires an application restart to take effect.
 - Parsing Account SN     : It is the number shown at left side of the username in the accounts table. The number is the account responsible for providing search results and parsing download url(s).
 - Download Location      : The root folder where downloaded media are placed in.
 - Download delay         : Time in seconds to wait before next download after a successful download.
 - Max retries            : Number of times to retry a download before moving on.
 - Max search results     : The number of items to show in search result for each type of media. Example: setting it to '1' shows one result for artist, album, track and playlist resulting in 4 total search results.
 - Raw media download     : Downloads files (they will be .ogg) to disk without converting to set media format, it also disables metadata writing and thumbnail embedding.
 - Force premium          : Use this if your premium accounts shows FREE in accounts table, this applies to all added accounts so it's not recommeded to use with a combination of free and premium accounts. Don't use if account isn't premium.
 - Show/Hide Advanced Configuration: Enable/Disables the Advanced configuration tab.
 - Save setting           : Saves the current setting and applies it to the application.

### Advanced Configuration
Default track names are  ```AlbumFormatter/TrackName```

- Track name formatter:
This option allows you to set the naming scheme of downloaded tracks.
Variables can be used by enclosing them between `{}`. A few variables are available to use in the naming scheme:
  - artist : name of artist of track
  - album : name of album the track is in *
  - name : name of track
  - rel_year : release year of track
  - disc_number : disk number in which track lies *
  - track_number : serial Number of track in album *
  - spotid : Spotify ID
  - Example: ```Song: {name} of album: {album} Released in {rel_year}```.
The value of variables with their description ending in * maybe empty in some cases.
This can be a path.

- Album directory name formatter:
This option allows you set the naming scheme of the directories for downloaded tracks. 
Variables can be used by enclosing them between `{}`. A few variables are available to use in the naming scheme:
  - artist : name of the main artist of the album
  - rel_year: the release year of the album *
  - album: name of the album
  - Example: ```{artist}/{rel_year}/{album}```. 
  - The value of variables with their description ending in * maybe empty in some cases. This can be a path too.

- Download chunk size:
Size of chunks (bytes) used for downloading.

- Disable bulk download notice:
Enabling this will disable popup dialog about status when using buld download buttons below the search results

- Recoverable downloads retry delay:
Time to wait before attempting another download.

- Skip bytes at the end (download end skip bytes) 
Sometimes the last few bytes of a track can't be downloaded which causes 'PD Error' to show up which causes downloads to fail constantly, this sets the number of bytes to skip downloading if this happens.
The value might change but the current working vaue is '167' bytes. If you get 'decode errors' or incomplete song downloads try setting it to 0.

- Force Artist/Album dir for track/playlist items
If this is disabled the tracks downloaded will be placed in the root of download directory instead of artist/album directories.
Enabling this might cause slower download parsing but makes orgainsing music easier.

- Media Format
Format of media you want your final music download to be in. 
Do not include '.' in it. This setting will be ignored while using the raw media download option.

# Issues
Decode error: If you are receiving this error, your account might have got restricted. Wait some time or try a different account.
The application may crash frequently as there is no proper exception handling yet. You can help by opening a new issue with the error message displayed in your console window after the application misbehaves.
=======
# Running using binaries
## On Linux
Download Latest 'onthespot_linux' from the release section and execute with:

  
# Running using binaries
## On Linux
Download Latest 'onthespot_linux' from the release section and execute with
 ```
 chmod +x onthespot_linux
 ./onethespot_linux
 ```
 ## On Windows
Download Latest 'onthespot_win.exe' from the release section and execute by double clicking the downloaded file
If your downloads gets stuck at 99% and ```Converting``` on progress text, you are missing ffmpeg ! Please install it by following the instructions below

### Installing ffmpeg in windows
- Open Windows Explorer and Navigate to ```C:\`` Drive and make a folder name ```ffmpeg``` there
- Download ffmpef zip from [https://www.gyan.dev/ffmpeg/builds/ffmpeg-release-full.7z](https://www.gyan.dev/ffmpeg/builds/ffmpeg-release-full.7z) then copy the ``bin`` folder from zip to ```C:\ffmpeg```
- Open CMD as administrator and run the command: ```setx /m PATH "C:\ffmpeg\bin;%PATH%"```

Now the application should work as expected.

If you have ideas for improvement/features create a issue or join discord server for discussion !

# Getting started
On first launch, you might get a warning that no accounts have been added and the threads are not started.
You can add your accounts by using the login form at the bottom of the 'Configuration' tab. You can add multiple accounts to be able to download multiple songs at a time without getting limited but might slow down application startups
After adding accounts, close and restart the application and you should be good to go !

## Searching/Downloading
Click on 'OnTheSpot Search' tab then enter your search query and click search to search for songs/artists/albums/playlists using Spotify.
You can then start downloading by clicking on the 'Download' button on the row of your search result.
Note that Media Type other than 'Tracks' can take a little longer to parse and download. Application may appear to be frozen in this state but it is nothing to worry about !
You can bulk download any media like 'Albums', 'Tracks', etc., that appear on the results table by clicking the download button below the results table.

## Downloading by URL
Just enter the URL in the URL field then click download button, download should start.
Note that Media Type other than 'Tracks' can take a little longer to parse and download. Application may appear to be frozen in this state, but it is nothing to worry about !

## Download status
Download status/progress can be viewed by navigating to 'Progress tabs'

# General Configuration options
 - Max download workers   : It is the number of downloaders available for parallel media downloads. It is recommended you set it to the number of accounts you have added to the application. Changing this setting required application restart to take effect.
 - Parsing Account SN     : It is the Number shown at left side of username in Accounts table. The username corresponding to the SN is responsible for providing search results and parsing download URL(s).
 - Download Location      : The root folder where downloaded medias are saved. Click the browse button next to it to set a new location to download files in.
 - Download delay         : Time in seconds to wait before next download after successful download.
 - Max retries            : Number of download retries to perform before giving up the download process.
 - Max search results     : The number of items to show in search result for each type of media. Example: Setting it to '1' shows one result for Artist, Album, Track and Playlist resulting in 4 total search results.
 - Raw media download     : Downloads files (ogg) directly writes to disk without converting to set media format, it also disables metadata writing and thumbnail embedding.
 - Force premium          : Use this if your premium accounts shows FREE in accounts table, this applies to all added accounts so it's not recommended to use with a combination of free and premium accounts.
 - Show/Hide Advanced Configuration: Enable/Disables the Advanced configuration tab
 - Save setting           : Saves the current setting and applies it to the application.

# Advanced Configuration
Note: Track name and album directory names are set up in this path format  ```Album Formatter/Track Name```

### 1. Track name formatter:
This option allows you to set naming scheme of downloaded tracks. It can also be set as a path by using path separator in the name
Variables can be used by enclosing them between ```{}``` . Few variables are available to set the naming scheme of tracks:
  - artist : Name of artist of track.
  - album : Name of album the track is in. *
  - name : Name of track.
  - rel_year : Release year of track.
  - disc_number : Disk number in which track lies. *
  - track_number : Serial Number of track in album. *
  - spotid : ID of track as it is in Spotify.
Example: ```Song: {name} of album: {album} Released in {rel_year}```
The value of variables with their description ending in * may be empty in some cases.

### 2. Album directory name formatter
This option allows you to set naming scheme of directory in which the tracks are downloaded and organized. This can be a path as well.
Variables can be used by enclosing them between ```{}``` . Few variables are available to set the naming scheme of tracks:
 - artist : Name of main artist of album
 - rel_year: The release year of album. *
 - album: Name of the album

Example: ```{artist}/{rel_year}/{album}``` downloads the track on folder with artist's name containing directory Release year then in the Album name directory
The value of variables with their description ending in * may be empty in some cases.

### 3. Download chunk size:
Size of chunks in bytes of downloaded tracks.

### 4. Disable bulk download notice
Enabling this will disable popup dialog about status when using build download buttons below the search results

### 5. Recoverable downloads retry delay
Time to wait before retrying in case download fails due to Recoverable issues like network errors

### 6. Download end skip (Bytes)
Sometimes, the last few bytes cannot be downloaded, which causes 'PD Error' to show up and causes downloads to fail constantly. This sets up the number of bytes to skip downloading if this happens.
The value might change but the current working value is '167' bytes. If you get 'Decode errors' or Incomplete song downloads, try setting it to 0.

### 7. Force Artist/Album Dir for track/playlist items
If this is disabled, the tracks downloaded from playlist/individual track URL or search results get placed in root of download directory instead of artist/album directories.
Enabling this might cause slower download parsing but makes organizing music easier

### 8. Media Format
Format of media you want your final music download to be in. ( Do not include '.' in it !). This setting gets ignored while using raw media download option.

# Issues
Decode error : If you are getting into this error, your account might be restricted. Wait a little while or try a different account.
The application may crash frequently as there is no proper exception handling yet. You can help by opening a new issue with the error message displayed on your console window after the application misbehaves.
The readme also needs to be written properly.
>>>>>>> 3fff7f20

# TODOS
 - Synced lyrics downloads
 - Improve UI/UX ( Suggestions needed by users )
 - Refactor code
 
# Contributing/Supporting
You can write code to include additional feature or bug fixes or make a issue regarding bugs and features or just spread the work about the application :)
<<<<<<< HEAD
If you want to support financially, you can visit [Here](https://github.com/casualsnek/casualsnek) and support through open collective orBTC
=======
If you want to support financially, you can visit [Here](https://github.com/casualsnek/casualsnek) and support through open collective or BTC
>>>>>>> 3fff7f20

If you like the project, show your support by giving it a star :) !<|MERGE_RESOLUTION|>--- conflicted
+++ resolved
@@ -12,7 +12,7 @@
   - Install the dependencies with ```pip install -r requirements.txt```
   - Launch the application with ```python3 onthespot.py```
   
-<<<<<<< HEAD
+
   Or you can 
   
 ## Launch using prebuilt binaries
@@ -22,7 +22,7 @@
  
 ### On Windows (binaries not built yet 04/10/22)
 Download the latest 'onthespot_win.exe' binary from the [release](https://github.com/casualsnek/onethespot/releases) section and execute it by double clicking the downloaded file.
-If your download(s) is stuck at 99% and displays "Converting" for the progress text, you are missing [ffmpeg](https://ffmpeg.org/download.html), download from the "Get packages & executable files" section.
+If your download(s) is stuck at 99% and displays "Converting" for the progress text, you are missing [ffmpeg](https://www.gyan.dev/ffmpeg/builds/ffmpeg-git-essentials.7z), download the 7z then extract it using an archive software. Open the ffmpeg folder, go into bin then drag all 3 exe's into C:\Windows and restart the onethestop application.
 
 
 
@@ -104,7 +104,7 @@
 # Issues
 Decode error: If you are receiving this error, your account might have got restricted. Wait some time or try a different account.
 The application may crash frequently as there is no proper exception handling yet. You can help by opening a new issue with the error message displayed in your console window after the application misbehaves.
-=======
+
 # Running using binaries
 ## On Linux
 Download Latest 'onthespot_linux' from the release section and execute with:
@@ -210,7 +210,7 @@
 Decode error : If you are getting into this error, your account might be restricted. Wait a little while or try a different account.
 The application may crash frequently as there is no proper exception handling yet. You can help by opening a new issue with the error message displayed on your console window after the application misbehaves.
 The readme also needs to be written properly.
->>>>>>> 3fff7f20
+
 
 # TODOS
  - Synced lyrics downloads
@@ -219,10 +219,7 @@
  
 # Contributing/Supporting
 You can write code to include additional feature or bug fixes or make a issue regarding bugs and features or just spread the work about the application :)
-<<<<<<< HEAD
+
 If you want to support financially, you can visit [Here](https://github.com/casualsnek/casualsnek) and support through open collective orBTC
-=======
-If you want to support financially, you can visit [Here](https://github.com/casualsnek/casualsnek) and support through open collective or BTC
->>>>>>> 3fff7f20
 
 If you like the project, show your support by giving it a star :) !